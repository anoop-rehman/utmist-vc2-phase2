--- conflicted
+++ resolved
@@ -11,11 +11,7 @@
   },
   {
    "cell_type": "code",
-<<<<<<< HEAD
    "execution_count": 713,
-=======
-   "execution_count": 2,
->>>>>>> 045ab511
    "metadata": {},
    "outputs": [],
    "source": [
@@ -29,18 +25,14 @@
   },
   {
    "cell_type": "code",
-<<<<<<< HEAD
    "execution_count": 714,
-=======
-   "execution_count": 3,
->>>>>>> 045ab511
    "metadata": {},
    "outputs": [],
    "source": [
     "# Import creature json\n",
     "body_parts = {}\n",
     "\n",
-    "filename = 'creature_configs/blueprint2.json'\n",
+    "filename = 'creature_configs/blueprint.json'\n",
     "with open(filename) as f:\n",
     "    data = json.load(f)\n",
     "    for entry in data:\n",
@@ -82,11 +74,7 @@
   },
   {
    "cell_type": "code",
-<<<<<<< HEAD
    "execution_count": 715,
-=======
-   "execution_count": 4,
->>>>>>> 045ab511
    "metadata": {},
    "outputs": [],
    "source": [
@@ -136,11 +124,7 @@
   },
   {
    "cell_type": "code",
-<<<<<<< HEAD
    "execution_count": 716,
-=======
-   "execution_count": 5,
->>>>>>> 045ab511
    "metadata": {},
    "outputs": [],
    "source": [
@@ -198,23 +182,10 @@
     "            size=Vector3.from_json(json_dict[\"Size\"]),\n",
     "            color=Vector3.from_json(json_dict[\"Color\"]),\n",
     "            joint=joint\n",
-<<<<<<< HEAD
     "        )\n",
     "\n",
     "root = body_part_from_json(body_parts[0])\n",
     "body_parts_list = []\n",
-=======
-    "        )\n"
-   ]
-  },
-  {
-   "cell_type": "code",
-   "execution_count": 6,
-   "metadata": {},
-   "outputs": [],
-   "source": [
-    "root = BodyPart.from_json(body_parts[0])\n",
->>>>>>> 045ab511
     "\n",
     "def recursively_assemble_creature(root: BodyPart, body_parts_dict):\n",
     "    for body_part in body_parts_dict.values():\n",
@@ -229,11 +200,7 @@
   },
   {
    "cell_type": "code",
-<<<<<<< HEAD
    "execution_count": 718,
-=======
-   "execution_count": 7,
->>>>>>> 045ab511
    "metadata": {},
    "outputs": [
     {
@@ -242,105 +209,73 @@
      "text": [
       "\u001b[1m\u001b[34mBody Part 0\u001b[0m\n",
       "ID:         0\n",
-      "Position:   0.0 0.0 1.3171674\n",
-      "Rotation:   0.0 0.0 0.0\n",
+      "Position:   -6.07867432 -1.4317484 -3.6755389000000003\n",
+      "Rotation:   19.852272 256.7119 164.862534\n",
       "Size:       0.7817855 0.436341643 1.3171674\n",
       "Joint:      None\n",
       "    \u001b[1m\u001b[34mBody Part 1\u001b[0m\n",
       "    ID:         1\n",
-      "    Position:   -0.746078492 0.13879776 1.736679731\n",
-      "    Rotation:   0.0008985509 0.00109280727 0.004466458\n",
+      "    Position:   0.7689209000000004 0.21643119999999993 -3.5406907689999993\n",
+      "    Rotation:   351.413818 186.149872 156.671753\n",
       "    Size:       0.595344 0.388579845 0.419512331\n",
       "    Joint:      Joint Type: hinge\n",
-<<<<<<< HEAD
       "                Joint Anchor: 0.4771632 -0.9999999 -0.159047127\n",
-=======
-      "                Joint Anchor: 0.477163136 -0.159047112 -1.0\n",
->>>>>>> 045ab511
       "                Joint Axis: 0.0 1.0 0.0\n",
       "    \u001b[1m\u001b[34mBody Part 2\u001b[0m\n",
       "    ID:         2\n",
-      "    Position:   0.781785488 -0.12621116 -0.4193217760000001\n",
-      "    Rotation:   0.000849346863 0.00307855778 0.0009179028\n",
+      "    Position:   0.3275756799999998 -0.7826874199999998 -0.7635434799999997\n",
+      "    Rotation:   20.4026775 257.081238 240.1416\n",
       "    Size:       0.165260255 0.482132822 0.5905807\n",
       "    Joint:      Joint Type: hinge\n",
-<<<<<<< HEAD
       "                Joint Anchor: -0.5 -0.11663866 0.144624263\n",
-=======
-      "                Joint Anchor: -0.49999997 0.144624248 -0.116638534\n",
->>>>>>> 045ab511
       "                Joint Axis: 0.0 0.0 1.0\n",
       "        \u001b[1m\u001b[34mBody Part 3\u001b[0m\n",
       "        ID:         3\n",
-      "        Position:   -0.08037185600000007 0.482152932 1.013563076\n",
-      "        Rotation:   0.000849346863 0.00307855778 0.0009179028\n",
+      "        Position:   -0.5174560399999999 0.9063460199999998 -0.6287238400000006\n",
+      "        Rotation:   17.5526886 258.3423 318.075745\n",
       "        Size:       0.145482287 0.424432218 0.5199013\n",
       "        Joint:      Joint Type: hinge\n",
-<<<<<<< HEAD
       "                    Joint Anchor: 0.243193358 -0.9179543 -0.4999997\n",
-=======
-      "                    Joint Anchor: 0.243193358 -0.4999997 -0.917953253\n",
->>>>>>> 045ab511
       "                    Joint Axis: 0.0 0.0 1.0\n",
       "    \u001b[1m\u001b[34mBody Part 4\u001b[0m\n",
       "    ID:         4\n",
-      "    Position:   0.3417406 0.382444382 2.6967352600000005\n",
-      "    Rotation:   0.0 0.0 0.0\n",
+      "    Position:   0.71807862 -0.8880452999999999 -2.3931964599999995\n",
+      "    Rotation:   20.4677544 257.067383 90.0739441\n",
       "    Size:       0.386039972 1.126239 1.37956786\n",
       "    Joint:      Joint Type: hinge\n",
-<<<<<<< HEAD
       "                Joint Anchor: -0.218564183 -0.9999999 -0.438239634\n",
-=======
-      "                Joint Anchor: -0.218564168 -0.4382396 -1.0\n",
->>>>>>> 045ab511
       "                Joint Axis: 0.0 0.0 -1.0\n",
       "        \u001b[1m\u001b[34mBody Part 5\u001b[0m\n",
       "        ID:         5\n",
-      "        Position:   0.18776560000000003 1.126239818 2.36765385\n",
-      "        Rotation:   0.0 0.0 0.0\n",
+      "        Position:   -0.49578858000000015 -2.8017511400000004 -0.27041983000000025\n",
+      "        Rotation:   17.8545475 255.745743 21.2874279\n",
       "        Size:       0.339839548 0.9914531 1.21446419\n",
       "        Joint:      Joint Type: hinge\n",
-<<<<<<< HEAD
       "                    Joint Anchor: -0.24319452 -0.9179533 -0.5000004\n",
-=======
-      "                    Joint Anchor: -0.243194491 -0.500000358 -0.917953134\n",
->>>>>>> 045ab511
       "                    Joint Axis: 0.0 0.0 -1.0\n",
       "    \u001b[1m\u001b[34mBody Part 6\u001b[0m\n",
       "    ID:         6\n",
-      "    Position:   -0.27436924 -0.43634224 2.61815406\n",
-      "    Rotation:   0.0009045518 -0.000434916059 -0.00434324844\n",
+      "    Position:   1.3565063200000003 -0.0010509400000000557 -1.8068928599999996\n",
+      "    Rotation:   23.47614 265.4939 212.517929\n",
       "    Size:       0.4374656 1.27626884 1.5633446\n",
       "    Joint:      Joint Type: hinge\n",
-<<<<<<< HEAD
       "                Joint Anchor: 0.175476044 -0.900408268 0.5000007\n",
-=======
-      "                Joint Anchor: 0.17547603 0.500000656 -0.9004083\n",
->>>>>>> 045ab511
       "                Joint Axis: 0.0 0.0 1.0\n",
       "        \u001b[1m\u001b[34mBody Part 7\u001b[0m\n",
       "        ID:         7\n",
-      "        Position:   -0.21257019 1.2763118759999998 2.68305289\n",
-      "        Rotation:   0.0009045518 -0.000434916059 -0.00434324844\n",
+      "        Position:   -0.34924314000000045 1.7713694580000001 -2.8160953099999997\n",
+      "        Rotation:   23.2930145 267.197662 288.213745\n",
       "        Size:       0.385110676 1.12352777 1.37624693\n",
       "        Joint:      Joint Type: hinge\n",
-<<<<<<< HEAD
       "                    Joint Anchor: 0.243194059 -0.9179532 -0.499999762\n",
-=======
-      "                    Joint Anchor: 0.243194059 -0.499999762 -0.917953253\n",
->>>>>>> 045ab511
       "                    Joint Axis: 0.0 0.0 1.0\n",
       "    \u001b[1m\u001b[34mBody Part 8\u001b[0m\n",
       "    ID:         8\n",
-      "    Position:   0.643415928 0.43634224 -0.7651751024\n",
-      "    Rotation:   0.0 0.0 0.0\n",
+      "    Position:   -0.2946776799999995 -0.7196729 -0.7977075489999997\n",
+      "    Rotation:   19.0098019 336.870422 195.831238\n",
       "    Size:       0.7438524 0.485510945 0.524159551\n",
       "    Joint:      Joint Type: hinge\n",
-<<<<<<< HEAD
       "                Joint Anchor: -0.411504149 -0.01056547 -0.5000007\n",
-=======
-      "                Joint Anchor: -0.41150412 -0.500000656 -0.01056538\n",
->>>>>>> 045ab511
       "                Joint Axis: 0.0 -1.0 0.0\n"
      ]
     }
@@ -657,7 +592,7 @@
   },
   {
    "cell_type": "code",
-   "execution_count": 722,
+   "execution_count": 723,
    "metadata": {},
    "outputs": [],
    "source": [
@@ -682,7 +617,7 @@
    "name": "python",
    "nbconvert_exporter": "python",
    "pygments_lexer": "ipython3",
-   "version": "3.9.6"
+   "version": "3.9.20"
   }
  },
  "nbformat": 4,
